--- conflicted
+++ resolved
@@ -7,12 +7,8 @@
 import click
 
 from trestlebot.cli.options.common import common_options, git_options, handle_exceptions
-<<<<<<< HEAD
 from trestlebot.cli.utils import comma_sep_to_list, run_bot
 from trestlebot.const import ERROR_EXIT_CODE
-=======
-from trestlebot.cli.run import run as bot_run
->>>>>>> dbf9fa25
 from trestlebot.tasks.assemble_task import AssembleTask
 from trestlebot.tasks.authored import types
 from trestlebot.tasks.authored.base_authored import AuthoredObjectBase
@@ -23,67 +19,11 @@
 logger = logging.getLogger(__name__)
 
 
-@handle_exceptions
-def autosync_model(oscal_model: str, kwargs: Any) -> None:
-    """Run autosync for oscal model."""
-
-    pre_tasks: List[TaskBase] = []
-    kwargs["working_dir"] = str(kwargs["repo_path"].resolve())
-<<<<<<< HEAD
-
-    if kwargs.get("file_patterns"):
-        kwargs.update({"patterns": list(kwargs["file_patterns"])})
-
-=======
-    if kwargs.get("file_pattern"):
-        kwargs.update({"patterns": list(kwargs.get("file_pattern", []))})
->>>>>>> dbf9fa25
-    model_filter: ModelFilter = ModelFilter(
-        skip_patterns=list(kwargs.get("skip_item", [])),
-        include_patterns=["*"],
-    )
-    authored_object: AuthoredObjectBase = types.get_authored_object(
-        oscal_model,
-        kwargs["working_dir"],
-<<<<<<< HEAD
-        kwargs.get("ssp_index_path"),
-=======
-        kwargs.get("ssp_index_file", ""),
->>>>>>> dbf9fa25
-    )
-
-    # Assuming an edit has occurred assemble would be run before regenerate.
-    # Adding this to the pre_tasks list first
-
-    if not kwargs.get("skip_assemble"):
-        assemble_task: AssembleTask = AssembleTask(
-            authored_object=authored_object,
-            markdown_dir=kwargs["markdown_dir"],
-            version=kwargs.get("version", ""),
-            model_filter=model_filter,
-        )
-        pre_tasks.append(assemble_task)
-    else:
-        logger.info("Assemble task skipped.")
-
-    if not kwargs.get("skip_regenerate"):
-        regenerate_task: RegenerateTask = RegenerateTask(
-            authored_object=authored_object,
-            markdown_dir=kwargs["markdown_dir"],
-            model_filter=model_filter,
-        )
-        pre_tasks.append(regenerate_task)
-    else:
-        logger.info("Regeneration task skipped.")
-    run_bot(pre_tasks, kwargs)
-
-
 @click.command("autosync")
 @click.pass_context
 @common_options
 @git_options
 @click.option(
-<<<<<<< HEAD
     "--oscal-model",
     type=click.Choice(choices=[model.value for model in types.AuthoredType]),
     help="OSCAL model type for autosync.",
@@ -91,15 +31,10 @@
 )
 @click.option(
     "--markdown-dir",
-=======
-    "--ssp-index-file",
-    help="Path to ssp index file",
->>>>>>> dbf9fa25
     type=str,
     help="Directory containing markdown files.",
     required=True,
 )
-<<<<<<< HEAD
 @click.option(
     "--skip-items",
     type=str,
@@ -131,12 +66,9 @@
     type=str,
     required=False,
 )
+@handle_exceptions
 def autosync_cmd(ctx: click.Context, **kwargs: Any) -> None:
     """Command to autosync catalog, profile, compdef and ssp."""
-=======
-def autosync_ssp_cmd(ctx: click.Context, **kwargs: Any) -> None:
-    run("ssp", **kwargs)
->>>>>>> dbf9fa25
 
     oscal_model = kwargs["oscal_model"]
     markdown_dir = kwargs["markdown_dir"]
